--- conflicted
+++ resolved
@@ -1,11 +1,8 @@
-<<<<<<< HEAD
-=======
 #[macro_use]
 extern crate failure;
 #[macro_use]
 extern crate log;
 
->>>>>>> 39a98639
 mod config;
 mod dump;
 mod binary_parser;
@@ -126,7 +123,6 @@
     let mut collector = web_viewer::TraceCollector::new(&display, &version, config)?;
     let addr = web_viewer::start_server(address, &collector)?;
     println!("{}Serving requests at {}\n", lede, style(format!("http://{}/", addr)).bold().underlined());
-
 
     for sample in sampler {
         if let Some(delay) = sample.late {
