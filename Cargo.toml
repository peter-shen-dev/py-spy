[package]
name = "py-spy"
version = "0.4.0-dev1"
authors = ["Ben Frederickson <github@benfrederickson.com>"]
repository = "https://github.com/benfred/py-spy"
homepage = "https://github.com/benfred/py-spy"
description = "Sampling profiler for Python programs "
readme = "README.md"
exclude = ["images/*", "test_programs/*"]
license = "MIT"
build="build.rs"
edition="2021"

[dependencies]
clap = {version="3.1", features=["wrap_help", "cargo", "derive"]}
clap_complete="3.1"
console = "0.15"
ctrlc = "3"
indicatif = "0.16"
env_logger = "0.9"
failure = "0.1.8"
goblin = "0.4.1"
<<<<<<< HEAD
inferno = {version = "0.11", default-features=false, features=["nameattr"]}
handlebars = {version="3", optional=true}
=======
inferno = "0.11.2"
>>>>>>> 232e3c1e
lazy_static = "1.4.0"
libc = "0.2"
log = "0.4"
lru = "0.7"
regex = "1"
tempfile = "3.0.3"
rouille = {version="2.2.0", optional=true}
rust-embed = {version="5.5", features=["interpolate-folder-path"], optional=true}
mime_guess = {version="1.8.6", optional=true}
proc-maps = "0.2.1"
memmap = "0.7.0"
cpp_demangle = "0.3"
serde = {version="1.0", features=["rc"]}
serde_derive = "1.0"
serde_json = "1.0"
rand = "0.8"
rand_distr = "0.4"
remoteprocess = {version="0.4.9", features=["unwind"]}
chrono = "0.4.19"

[target.'cfg(unix)'.dependencies]
termios = "0.3.3"

[target.'cfg(windows)'.dependencies]
winapi = {version = "0.3", features = ["winbase", "consoleapi", "wincon", "handleapi", "timeapi", "processenv" ]}

[profile.release]
lto = true

[features]
default = ["serve"]
serve = ["handlebars", "rouille", "rust-embed", "mime_guess"]<|MERGE_RESOLUTION|>--- conflicted
+++ resolved
@@ -20,12 +20,8 @@
 env_logger = "0.9"
 failure = "0.1.8"
 goblin = "0.4.1"
-<<<<<<< HEAD
 inferno = {version = "0.11", default-features=false, features=["nameattr"]}
 handlebars = {version="3", optional=true}
-=======
-inferno = "0.11.2"
->>>>>>> 232e3c1e
 lazy_static = "1.4.0"
 libc = "0.2"
 log = "0.4"
